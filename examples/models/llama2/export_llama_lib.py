--- conflicted
+++ resolved
@@ -307,8 +307,6 @@
         help="This option is only for coreml, and is only supported for MacOS15+/iOS18+",
     )
     parser.add_argument(
-<<<<<<< HEAD
-=======
         "--coreml-preserve-sdpa",
         action="store_true",
         help="This option is only for coreml: Preserve sdpa in torch edge program to use coreml iOS18.sdpa op",
@@ -320,14 +318,6 @@
         help="This option is only for coreml: Use coreml quantization, e.g. b4w (for blockwise 4 bit weight)",
     )
     parser.add_argument(
-        "--coreml-ios",
-        type=int,
-        default=15,
-        choices=(15, 16, 17, 18),
-        help="This option is only for coreml: The minimum iOS version to deploy",
-    )
-    parser.add_argument(
->>>>>>> c080c486
         "--qnn",
         action="store_true",
         help="Delegate llama2 to qnn backend (Qualcomm), please use it --kv_cahce=True",
@@ -543,9 +533,11 @@
 
     if args.coreml:
         coreml_partitioner = get_coreml_partitioner(
-            args.coreml_ios,
+            args.use_kv_cache and args.coreml_enable_state,
+            args.coreml_preserve_sdpa,
             args.embedding_quantize,
             args.pt2e_quantize,
+            args.coreml_quantize,
         )
         partitioners.append(coreml_partitioner)
         modelname = f"coreml_{modelname}"
@@ -711,6 +703,7 @@
         fairseq2=weight_type == WeightType.FAIRSEQ2,
         max_seq_len=max_seq_len,
         enable_dynamic_shape=enable_dynamic_shape,
+        args=args,
     )
     state_dict = model.state_dict()
     dtype = state_dict[next(iter(state_dict))].dtype
@@ -763,9 +756,26 @@
     transforms = []
     if args.quantization_mode:
         modelname = f"{modelname}_q"
-        transforms.append(
-            get_quant_weight_transform(args, dtype_override, verbose_export())
-        )
+        if args.use_spin_quant is None:
+            transforms.append(
+                get_quant_weight_transform(args, dtype_override, verbose_export())
+            )
+        # For SpinQuant, the checkpoints are already quantized
+        # aka the weights have corresponding scales value,
+        # So that means, we don't need to apply quantization
+        # transform. However, we will still need to apply
+        # transformations that change the model structure to
+        # match the checkpoint format.
+        # transform_for_spinquant() will apply these transformations
+        # later in model.py file.
+        elif args.use_spin_quant == "cuda":
+            from .source_transformation.spin_quant import (
+                inject_fast_hadamard_transform_cuda_for_spin_quant,
+            )
+
+            transforms.append(inject_fast_hadamard_transform_cuda_for_spin_quant)
+        elif args.use_spin_quant == "native":
+            raise NotImplementedError("native SpinQuant is not implemented yet.")
 
     if args.embedding_quantize:
         modelname = f"{modelname}_e"
@@ -799,25 +809,11 @@
             transforms.append(replace_sdpa_with_simple_sdpa)
             transforms.append(replace_causal_mask)
 
-<<<<<<< HEAD
-    if args.use_spin_quant:
-        if args.use_spin_quant == "cuda":
-            from .source_transformation.spin_quant import (
-                inject_fast_hadamard_transform_cuda_for_spin_quant,
-            )
-
-            transforms.append(inject_fast_hadamard_transform_cuda_for_spin_quant)
-
-        elif args.use_spin_quant == "native":
-            raise NotImplementedError("native SpinQuant is not implemented yet.")
-=======
         elif args.coreml:
-            # iOS 18 introduced fused sdpa op
-            if args.coreml_ios >= 18:
+            if args.coreml_preserve_sdpa:
                 transforms.append(replace_sdpa_with_coreml_sdpa)
             else:
                 transforms.append(replace_sdpa_with_simple_sdpa)
             transforms.append(replace_kv_cache_with_coreml_kv_cache)
->>>>>>> c080c486
 
     return transforms