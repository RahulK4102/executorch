# Copyright (c) Meta Platforms, Inc. and affiliates.
# All rights reserved.
#
# This source code is licensed under the BSD-style license found in the
# LICENSE file in the root directory of this source tree.

# pyre-strict

import logging
from typing import Any, Callable, Dict, final, List, Mapping, Optional, Tuple

import executorch.backends.vulkan.serialization.vulkan_graph_schema as vk_graph_schema

import torch

from executorch.backends.vulkan.partitioner.supported_ops import (
    enumerate_supported_ops,
    OpList,
)
from executorch.backends.vulkan.vulkan_preprocess import VulkanBackend
from executorch.exir.backend.compile_spec_schema import CompileSpec
from executorch.exir.backend.partitioner import (
    DelegationSpec,
    Partitioner,
    PartitionResult,
)
from executorch.exir.backend.utils import tag_constant_data
from executorch.exir.dialects._ops import ops as exir_ops

from torch._subclasses.fake_tensor import FakeTensor
from torch.export.exported_program import ExportedProgram
from torch.fx.passes.infra.partitioner import CapabilityBasedPartitioner

from torch.fx.passes.operator_support import OperatorSupportBase

# pyre-ignore
ops_not_to_decompose = [
    torch.ops.aten.upsample_nearest2d.vec,
]

logger: logging.Logger = logging.getLogger("")
logger.setLevel(logging.INFO)


class VulkanSupportedOperators(OperatorSupportBase):
    _ops: OpList = enumerate_supported_ops()

    def __init__(self, require_dynamic_shape: bool = False) -> None:
        super().__init__()
        self.require_dynamic_shapes = require_dynamic_shape

    # pyre-ignore
    def node_val_is_compatible(self, node_val: Any) -> bool:
        # Skip nodes that don't have a value
        if node_val is None:
            return True

        # TODO(ssjia) support symbolic ints
        if isinstance(node_val, torch.SymInt):
            return False

        if isinstance(node_val, FakeTensor):
            # Vulkan currently only supports tensors of up to 4D
            if len(node_val.shape) > 4:
                return False

            # bool dtype not currently supported
            if node_val.dtype == torch.bool:
                return False

        if isinstance(node_val, (list, tuple)):
            for item in node_val:
                if not self.node_val_is_compatible(item):
                    return False

        return True

    def all_args_compatible(self, node: torch.fx.Node) -> bool:
        node_val = node.meta.get("val", None)
        if not self.node_val_is_compatible(node_val):
            return False

        for arg in node.args:
            if not isinstance(arg, torch.fx.Node):
                continue

            arg_val = arg.meta.get("val", None)
            if not self.node_val_is_compatible(arg_val):
                return False

        return True

    def is_linear_permute(self, node: torch.fx.Node) -> bool:
        if node.target not in [
            exir_ops.edge.aten.t_copy.default,
            exir_ops.edge.aten.permute_copy.default,
        ]:
            return False

        if len(node.users) != 1:
            return False

        if list(node.users.keys())[0].target in [
            exir_ops.edge.aten.mm.default,
            exir_ops.edge.aten.addmm.default,
        ]:
            return True

        return False

    def is_in_local_scalar_dense_chain(self, node: torch.fx.Node) -> bool:
        """
        Scalar tensors are usually converted to scalar values in the graph via`
        scalar_tensor[0].item()` in Python, which translates to a chain of
        `local_scalar_dense(torch.select.int(scalar_tensor, 0, 0))` in the graph.
        This function marks the entire chain as supported by the Vulkan delegate.

        Later, within vulkan_preprocess there will be a graph transform which
        replaces the chain with passing in the scalar tensor directly.
        """
        if node.target == exir_ops.edge.aten.select_copy.int:
            if len(node.users) != 1:
                return False
            if node.args[0].meta["val"].numel() != 1:
                return False

            user = list(node.users.keys())[0]
            return user.target == torch.ops.aten._local_scalar_dense.default

        if node.target == torch.ops.aten._local_scalar_dense.default:
            return True

        return False

    def is_node_supported(
        self, submodules: Mapping[str, torch.nn.Module], node: torch.fx.Node
    ) -> bool:
        r = self._is_node_supported(submodules, node)
        if not r and node.op == "call_function":
            logger.info(f"Skipping node in Vulkan partitioning: {node.format_node()}")
        return r

    def _is_node_supported(
        self, submodules: Mapping[str, torch.nn.Module], node: torch.fx.Node
    ) -> bool:
        target = node.target
        if node.target == torch.ops.higher_order.auto_functionalized:
            first_arg = node.args[0]
            assert isinstance(first_arg, torch._ops.OpOverload)
            target = first_arg.name()

        if self.is_linear_permute(node):
            return True

<<<<<<< HEAD
        if target not in VulkanSupportedOperators._ops:
=======
        if self.is_in_local_scalar_dense_chain(node):
            return True

        if node.target not in VulkanSupportedOperators._ops:
>>>>>>> 94967e77
            return False

        features = VulkanSupportedOperators._ops[target]

        if self.require_dynamic_shapes and not features.supports_dynamic_shape:
            return False

        return self.all_args_compatible(node)


def parse_compile_options(compile_options: Dict[str, Any]) -> List[CompileSpec]:
    compile_specs = []

    for key, value in compile_options.items():
        if isinstance(
            value, (vk_graph_schema.VkStorageType, vk_graph_schema.VkMemoryLayout)
        ):
            value_bytes = int(value).to_bytes(4, byteorder="little")
            compile_specs.append(CompileSpec(key, value_bytes))

        # Unhandled options are ignored

    return compile_specs


@final
class VulkanPartitioner(Partitioner):
    def __init__(self, compile_options: Optional[Dict[str, Any]] = None) -> None:
        self.options: Dict[str, Any] = {}
        if compile_options is not None:
            self.options = compile_options

        compile_spec = parse_compile_options(self.options)
        self.delegation_spec = DelegationSpec(VulkanBackend.__name__, compile_spec)

    def ops_to_not_decompose(
        self, ep: ExportedProgram
    ) -> Tuple[List[torch._ops.OpOverload], Optional[Callable[[torch.fx.Node], bool]]]:
        return (ops_not_to_decompose, None)

    def partition(self, exported_program: ExportedProgram) -> PartitionResult:
        # Run the CapabilityBasedPartitioner to return the largest possible
        # subgraphs containing the nodes with the tags
        partition_tags = {}

        capability_partitioner = CapabilityBasedPartitioner(
            exported_program.graph_module,
            VulkanSupportedOperators(self.options.get("require_dynamic_shapes", False)),
            allows_single_node_partition=True,
        )
        partition_list = capability_partitioner.propose_partitions()
        for partition in partition_list:
            for node in partition.nodes:
                tag = f"tag{partition.id}"
                node.meta["delegation_tag"] = tag
                partition_tags[tag] = self.delegation_spec

        pl = len(partition_list)
        if pl == 0:
            logger.warning("No Vulkan subgraphs can be partitioned!")
        else:
            logger.info(f"Found {pl} Vulkan subgraphs to be partitioned.")

        tag_constant_data(exported_program)

        return PartitionResult(
            tagged_exported_program=exported_program, partition_tags=partition_tags
        )<|MERGE_RESOLUTION|>--- conflicted
+++ resolved
@@ -152,14 +152,10 @@
         if self.is_linear_permute(node):
             return True
 
-<<<<<<< HEAD
+        if self.is_in_local_scalar_dense_chain(node):
+            return True
+
         if target not in VulkanSupportedOperators._ops:
-=======
-        if self.is_in_local_scalar_dense_chain(node):
-            return True
-
-        if node.target not in VulkanSupportedOperators._ops:
->>>>>>> 94967e77
             return False
 
         features = VulkanSupportedOperators._ops[target]
