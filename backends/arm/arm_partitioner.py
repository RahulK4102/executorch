# Copyright 2023-2024 Arm Limited and/or its affiliates.
#
# This source code is licensed under the BSD-style license found in the
# LICENSE file in the root directory of this source tree.

# pyre-unsafe

import logging
import operator
import os
from typing import cast, final, List

import torch
from executorch.backends.arm.arm_backend import ArmBackend  # usort: skip
from executorch.backends.arm._passes.tag_io_quant_pass import TagIOQuantPass
from executorch.exir.backend.compile_spec_schema import CompileSpec
from executorch.exir.backend.partitioner import (
    DelegationSpec,
    Partitioner,
    PartitionResult,
)
from executorch.exir.backend.utils import tag_constant_data
from executorch.exir.dialects._ops import ops as exir_ops
from executorch.exir.passes import PassManager
from torch.export.exported_program import ExportedProgram
from torch.fx.passes.infra.partitioner import CapabilityBasedPartitioner

from torch.fx.passes.operator_support import OperatorSupportBase

logger = logging.getLogger(__name__)
logger.setLevel(logging.WARNING)
TOSA_DBG_VERBOSE = os.environ.get("TOSA_DBG_VERBOSE") == "1"
if TOSA_DBG_VERBOSE:
    logging.basicConfig(level=logging.INFO)
    logger.setLevel(logging.INFO)


class TOSASupportedOperators(OperatorSupportBase):
    def is_node_supported(self, submodules, node: torch.fx.Node) -> bool:
        supported = node.op == "call_function" and node.target in [
            exir_ops.edge.aten.add.Tensor,
            exir_ops.edge.aten.addmm.default,
            exir_ops.edge.aten.expand_copy.default,
            exir_ops.edge.aten.cat.default,
            exir_ops.edge.aten.bmm.default,
            exir_ops.edge.aten.permute_copy.default,
            exir_ops.edge.aten.hardtanh.default,
            exir_ops.edge.aten.convolution.default,
            exir_ops.edge.aten.div.Tensor,
            exir_ops.edge.aten.exp.default,
            exir_ops.edge.aten.log.default,
            exir_ops.edge.aten.split_with_sizes_copy.default,
            exir_ops.edge.aten.full.default,
            exir_ops.edge.aten.mul.Tensor,
            exir_ops.edge.aten._native_batch_norm_legit_no_training.default,
            exir_ops.edge.aten.native_layer_norm.default,
            exir_ops.edge.aten.avg_pool2d.default,
            exir_ops.edge.aten.sigmoid.default,
            exir_ops.edge.aten.mm.default,
            exir_ops.edge.aten.repeat.default,
            exir_ops.edge.aten.reciprocal.default,
            exir_ops.edge.aten.relu.default,
            exir_ops.edge.aten.rsqrt.default,
            exir_ops.edge.aten._softmax.default,
<<<<<<< HEAD
            exir_ops.edge.aten.select_copy.int,
=======
            exir_ops.edge.aten._log_softmax.default,
>>>>>>> cbfdf78f
            exir_ops.edge.aten.slice_copy.Tensor,
            exir_ops.edge.aten.sub.Tensor,
            exir_ops.edge.aten.sum.dim_IntList,
            exir_ops.edge.aten.tanh.default,
            exir_ops.edge.aten.view_copy.default,
            exir_ops.edge.aten.clone.default,
            exir_ops.edge.aten.mean.dim,
            exir_ops.edge.aten.var.correction,
            exir_ops.edge.aten.unsqueeze_copy.default,
            exir_ops.edge.aten.squeeze_copy.dims,
            operator.getitem,
            exir_ops.edge.quantized_decomposed.quantize_per_tensor.default,
            exir_ops.edge.quantized_decomposed.dequantize_per_tensor.default,
        ]

        supported &= self.is_node_supported_custom(node)

        # Override partitioning based on pre partition passes
        if "arm_override_partition" in node.meta:
            supported = supported & node.meta["arm_override_partition"]
            node.meta.pop("arm_override_partition")

        return supported

    def is_node_supported_custom(self, node: torch.fx.Node) -> bool:
        if node.target == exir_ops.edge.aten.mean.dim:
            keep_dim = node.args[2] if len(node.args) > 2 else False
            return cast(bool, keep_dim)
        if node.target == exir_ops.edge.aten.var.correction:
            keep_dim = node.kwargs.get("keepdim", False)
            return cast(bool, keep_dim)
        return True


@final
class ArmPartitioner(Partitioner):
    def __init__(self, compile_spec: List[CompileSpec]) -> None:
        self.delegation_spec = DelegationSpec(ArmBackend.__name__, compile_spec)

    def partition(self, exported_program: ExportedProgram) -> PartitionResult:
        # Run the CapabilityBasedPartitioner to return the largest possible
        # subgraphs containing the nodes with the tags
        logger.info("ArmPartitioner::partition")
        partition_tags = {}

        for spec in self.delegation_spec.compile_specs:
            if spec.key == "quantize_io" and spec.value.decode() == "True":
                # Exclude IO quantization from the partition
                passes = PassManager(
                    passes=[
                        TagIOQuantPass(),
                    ]
                )
                passes(exported_program.graph_module)

        capability_partitioner = CapabilityBasedPartitioner(
            exported_program.graph_module,
            TOSASupportedOperators(),
            allows_single_node_partition=True,
        )
        partition_list = capability_partitioner.propose_partitions()
        for partition in partition_list:
            for node in partition.nodes:
                tag = f"tag{partition.id}"
                node.meta["delegation_tag"] = tag
                partition_tags[tag] = self.delegation_spec

        tag_constant_data(exported_program)

        return PartitionResult(
            tagged_exported_program=exported_program, partition_tags=partition_tags
        )<|MERGE_RESOLUTION|>--- conflicted
+++ resolved
@@ -62,11 +62,8 @@
             exir_ops.edge.aten.relu.default,
             exir_ops.edge.aten.rsqrt.default,
             exir_ops.edge.aten._softmax.default,
-<<<<<<< HEAD
             exir_ops.edge.aten.select_copy.int,
-=======
             exir_ops.edge.aten._log_softmax.default,
->>>>>>> cbfdf78f
             exir_ops.edge.aten.slice_copy.Tensor,
             exir_ops.edge.aten.sub.Tensor,
             exir_ops.edge.aten.sum.dim_IntList,
