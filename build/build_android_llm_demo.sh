--- conflicted
+++ resolved
@@ -42,13 +42,10 @@
     -DEXECUTORCH_BUILD_KERNELS_OPTIMIZED=ON \
     -DEXECUTORCH_BUILD_KERNELS_QUANTIZED=ON \
     -DEXECUTORCH_BUILD_KERNELS_CUSTOM=ON \
-<<<<<<< HEAD
     -DEXECUTORCH_BUILD_NEURON=ON \
     -DNEURON_BUFFER_ALLOCATOR_LIB="$NEURON_BUFFER_ALLOCATOR_LIB" \
-=======
     -DEXECUTORCH_BUILD_QNN="${EXECUTORCH_BUILD_QNN}" \
     -DQNN_SDK_ROOT="${QNN_SDK_ROOT}" \
->>>>>>> 5022deb0
     -DCMAKE_BUILD_TYPE=Release \
     -B"${CMAKE_OUT}"
 
@@ -59,23 +56,6 @@
   fi
   cmake --build "${CMAKE_OUT}" -j "${CMAKE_JOBS}" --target install --config Release
 
-<<<<<<< HEAD
-  cmake examples/models/llama2 \
-    -DCMAKE_TOOLCHAIN_FILE=$ANDROID_NDK/build/cmake/android.toolchain.cmake \
-    -DANDROID_ABI="$ANDROID_ABI" \
-    -DANDROID_PLATFORM=android-26 \
-    -DCMAKE_INSTALL_PREFIX="${CMAKE_OUT}" \
-    -DEXECUTORCH_BUILD_KERNELS_CUSTOM=ON \
-    -DEXECUTORCH_BUILD_KERNELS_OPTIMIZED=ON \
-    -DEXECUTORCH_BUILD_XNNPACK=ON \
-    -DCMAKE_BUILD_TYPE=Release \
-    -B"${CMAKE_OUT}"/examples/models/llama2
-
-  cmake --build "${CMAKE_OUT}"/examples/models/llama2 -j "${CMAKE_JOBS}" --config Release
-
-
-=======
->>>>>>> 5022deb0
   cmake extension/android \
     -DCMAKE_TOOLCHAIN_FILE=${ANDROID_NDK}/build/cmake/android.toolchain.cmake \
     -DANDROID_ABI="${ANDROID_ABI}" \
@@ -83,12 +63,9 @@
     -DCMAKE_INSTALL_PREFIX="${CMAKE_OUT}" \
     -DEXECUTORCH_ENABLE_LOGGING=ON \
     -DEXECUTORCH_LOG_LEVEL=Info \
-<<<<<<< HEAD
     -DCMAKE_FIND_ROOT_PATH_MODE_PACKAGE=BOTH \
     -DNEURON_BUFFER_ALLOCATOR_LIB="$NEURON_BUFFER_ALLOCATOR_LIB" \
-=======
     -DEXECUTORCH_BUILD_KERNELS_CUSTOM=ON \
->>>>>>> 5022deb0
     -DEXECUTORCH_BUILD_LLAMA_JNI=ON \
     -DCMAKE_BUILD_TYPE=Release \
     -B"${CMAKE_OUT}"/extension/android
@@ -99,11 +76,10 @@
   mkdir -p "${BUILD_AAR_DIR}/jni/${ANDROID_ABI}"
   cp "${CMAKE_OUT}"/extension/android/*.so "${BUILD_AAR_DIR}/jni/${ANDROID_ABI}/"
 
-<<<<<<< HEAD
   cp "${CMAKE_OUT}"/backends/mediatek/libneuron_backend.so ${BUILD_AAR_DIR}/jni/${ANDROID_ABI}/
   cp /Users/cmodi/Documents/ai/clean/executorch/backends/mediatek/libneuron_buffer_allocator.so ${BUILD_AAR_DIR}/jni/${ANDROID_ABI}/
   cp /Users/cmodi/Documents/ai/clean/executorch/backends/mediatek/libneuronusdk_adapter.mtk.so ${BUILD_AAR_DIR}/jni/${ANDROID_ABI}/
-=======
+
   # Copy QNN related so library
   if [ -n "$QNN_SDK_ROOT" ] && [ "$ANDROID_ABI" == "arm64-v8a" ]; then
     cp "${CMAKE_OUT}"/lib/libqnn_executorch_backend.so "${BUILD_AAR_DIR}/jni/${ANDROID_ABI}/"
@@ -116,7 +92,6 @@
     cp "${QNN_SDK_ROOT}"/lib/hexagon-v73/unsigned/libQnnHtpV73Skel.so "${BUILD_AAR_DIR}/jni/${ANDROID_ABI}/"
     cp "${QNN_SDK_ROOT}"/lib/hexagon-v75/unsigned/libQnnHtpV75Skel.so "${BUILD_AAR_DIR}/jni/${ANDROID_ABI}/"
   fi
->>>>>>> 5022deb0
 }
 
 build_aar() {
@@ -129,13 +104,8 @@
   # between Java and JNI
   find jni -type f -name "libexecutorch_jni.so" -exec bash -c 'mv "$1" "${1/_jni/}"' bash {} \;
   # Zip all necessary files into the AAR file
-<<<<<<< HEAD
-  zip -r executorch.aar libs jni/*/libexecutorch.so AndroidManifest.xml
-  zip -r executorch-llama.aar libs jni/*/libexecutorch_llama_jni.so jni/*/libneuron_backend.so jni/*/libneuron_buffer_allocator.so jni/*/libneuronusdk_adapter.mtk.so AndroidManifest.xml
-=======
   zip -r executorch.aar libs jni/*/libexecutorch.so jni/*/libqnn*.so jni/*/libQnn*.so AndroidManifest.xml
-  zip -r executorch-llama.aar libs jni/*/libexecutorch.so jni/*/libqnn*.so jni/*/libQnn*.so AndroidManifest.xml
->>>>>>> 5022deb0
+  zip -r executorch-llama.aar libs jni/*/libexecutorch.so jni/*/libqnn*.so jni/*/libQnn*.so jni/*/libneuron_backend.so jni/*/libneuron_buffer_allocator.so jni/*/libneuronusdk_adapter.mtk.so AndroidManifest.xml
   popd
 }
 
@@ -179,13 +149,10 @@
 
 BUILD_AAR_DIR="$(mktemp -d)"
 export BUILD_AAR_DIR
-<<<<<<< HEAD
-ANDROID_ABIS=("arm64-v8a")
-=======
 if [ -z "$ANDROID_ABIS" ]; then
   ANDROID_ABIS=("arm64-v8a" "x86_64")
+  ANDROID_ABIS=("arm64-v8a")
 fi
->>>>>>> 5022deb0
 export ANDROID_ABIS
 
 ARTIFACTS_DIR_NAME="$1"
